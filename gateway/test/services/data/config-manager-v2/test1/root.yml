<<<<<<< HEAD
version: 1
configurations:
  $namespace ssl:
    configurationPath: ssl.yml
    schemaPath: schema-ssl.json
  $namespace ethereum:
    configurationPath: ethereum.yml
    schemaPath: schema-ethereum.json
  $namespace logging:
    configurationPath: logging.yml
    schemaPath: logging-schema.json
  $namespace telemetry:
    configurationPath: telemetry.yml
    schemaPath: telemetry-schema.json

=======
$namespace ssl:
  configurationPath: ssl.yml
  schemaPath: ssl-schema.json
$namespace ethereum:
  configurationPath: ethereum.yml
  schemaPath: ethereum-schema.json

>>>>>>> f5b13360
<|MERGE_RESOLUTION|>--- conflicted
+++ resolved
@@ -1,25 +1,6 @@
-<<<<<<< HEAD
-version: 1
-configurations:
-  $namespace ssl:
-    configurationPath: ssl.yml
-    schemaPath: schema-ssl.json
-  $namespace ethereum:
-    configurationPath: ethereum.yml
-    schemaPath: schema-ethereum.json
-  $namespace logging:
-    configurationPath: logging.yml
-    schemaPath: logging-schema.json
-  $namespace telemetry:
-    configurationPath: telemetry.yml
-    schemaPath: telemetry-schema.json
-
-=======
-$namespace ssl:
-  configurationPath: ssl.yml
-  schemaPath: ssl-schema.json
-$namespace ethereum:
-  configurationPath: ethereum.yml
-  schemaPath: ethereum-schema.json
-
->>>>>>> f5b13360
+$namespace ssl:
+  configurationPath: ssl.yml
+  schemaPath: ssl-schema.json
+$namespace ethereum:
+  configurationPath: ethereum.yml
+  schemaPath: ethereum-schema.json