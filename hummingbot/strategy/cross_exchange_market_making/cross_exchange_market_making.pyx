--- conflicted
+++ resolved
@@ -615,192 +615,9 @@
                 )
         return total_flat_fees
 
-<<<<<<< HEAD
     cdef tuple c_get_market_making_price_and_size_limit(self,
                                                         object market_pair,
                                                         bint is_bid):
-=======
-    cdef double c_calculate_bid_profitability(self, object market_pair, double bid_order_size=0.0):
-        """
-        Assuming that I create a limit bid order at the top of the order book on the maker side, how profitable is the
-        order if it's filled and hedged on the taker side right now?
-
-        Positive ratio means profit, negative ratio means loss.
-
-        :param market_pair: cross exchange market pair
-        :param bid_order_size: proposed bid order size
-        :return: profitability ratio of the bid order, if it's filled and hedged immediately
-        """
-        cdef:
-            double maker_bid_price = (<OrderBook> market_pair.maker.order_book).c_get_price_for_quote_volume(
-                False,
-                0.0
-            ).result_price
-            double taker_bid_price = (<OrderBook> market_pair.taker.order_book).c_get_price(False)
-            double maker_bid_price_adjusted = self._exchange_rate_conversion.adjust_token_rate(
-                market_pair.maker.quote_asset,
-                maker_bid_price
-            )
-            double taker_bid_price_adjusted = self._exchange_rate_conversion.adjust_token_rate(
-                market_pair.taker.quote_asset,
-                taker_bid_price
-            )
-        if bid_order_size == 0.0:
-            return taker_bid_price_adjusted / maker_bid_price_adjusted - 1
-
-        cdef:
-            object maker_bid_fee = (<MarketBase> market_pair.maker.market).c_get_fee(
-                market_pair.maker.base_asset,
-                market_pair.maker.quote_asset,
-                OrderType.LIMIT,
-                TradeType.BUY,
-                bid_order_size,
-                maker_bid_price_adjusted
-            )
-            double maker_bid_fee_flat_fees = self.c_sum_flat_fees(
-                market_pair.maker.quote_asset,
-                maker_bid_fee.flat_fees
-            )
-            object taker_bid_fee = (<MarketBase> market_pair.taker.market).c_get_fee(
-                market_pair.taker.base_asset,
-                market_pair.taker.quote_asset,
-                OrderType.MARKET,
-                TradeType.SELL,
-                bid_order_size,
-                taker_bid_price_adjusted
-            )
-            double taker_bid_fee_flat_fees = self.c_sum_flat_fees(
-                market_pair.taker.quote_asset,
-                taker_bid_fee.flat_fees
-            )
-            double bid_net_sell_proceeds = taker_bid_price_adjusted * bid_order_size * \
-                (1 - taker_bid_fee.percent) - taker_bid_fee_flat_fees
-            double bid_net_buy_costs = maker_bid_price_adjusted * bid_order_size * \
-                (1 + maker_bid_fee.percent) + maker_bid_fee_flat_fees
-            double bid_profitability = bid_net_sell_proceeds / bid_net_buy_costs - 1
-
-        return bid_profitability
-
-    cdef double c_calculate_ask_profitability(self, object market_pair, double ask_order_size=0.0):
-        """
-        Assuming that I create a limit ask order at the top of the order book on the maker side, how profitable is the
-        order if it's filled and hedged on the taker side right now?
-
-        Positive ratio means profit, negative ratio means loss.
-
-        :param market_pair: cross exchange market pair
-        :param ask_order_size: proposed ask order size
-        :return: profitability ratio of the ask order, if it's filled and hedged immediately
-        """
-        cdef:
-            double maker_ask_price = (<OrderBook> market_pair.maker.order_book).c_get_price_for_quote_volume(
-                True,
-                0.0
-            ).result_price
-            double taker_ask_price = (<OrderBook> market_pair.taker.order_book).c_get_price(True)
-            double maker_ask_price_adjusted = self._exchange_rate_conversion.adjust_token_rate(
-                market_pair.maker.quote_asset,
-                maker_ask_price
-            )
-            double taker_ask_price_adjusted = self._exchange_rate_conversion.adjust_token_rate(
-                market_pair.taker.quote_asset,
-                taker_ask_price
-            )
-        if ask_order_size == 0.0:
-            return maker_ask_price_adjusted / taker_ask_price_adjusted - 1
-
-        cdef:
-            object maker_ask_fee = (<MarketBase> market_pair.maker.market).c_get_fee(
-                market_pair.maker.base_asset,
-                market_pair.maker.quote_asset,
-                OrderType.LIMIT,
-                TradeType.SELL,
-                ask_order_size,
-                maker_ask_price_adjusted
-            )
-            double maker_ask_fee_flat_fees = self.c_sum_flat_fees(
-                market_pair.maker.quote_asset,
-                maker_ask_fee.flat_fees
-            )
-            object taker_ask_fee = (<MarketBase> market_pair.taker.market).c_get_fee(
-                market_pair.taker.base_asset,
-                market_pair.taker.quote_asset,
-                OrderType.MARKET,
-                TradeType.BUY,
-                ask_order_size,
-                taker_ask_price_adjusted
-            )
-            double taker_ask_fee_flat_fees = self.c_sum_flat_fees(
-                market_pair.taker.quote_asset,
-                taker_ask_fee.flat_fees
-            )
-            double ask_net_sell_proceeds = maker_ask_price_adjusted * \
-                ask_order_size * (1 - maker_ask_fee.percent) - maker_ask_fee_flat_fees
-            double ask_net_buy_costs = taker_ask_price_adjusted * \
-                ask_order_size * (1 + taker_ask_fee.percent) + taker_ask_fee_flat_fees
-            double ask_profitability = ask_net_sell_proceeds / ask_net_buy_costs - 1
-
-        return ask_profitability
-
-    cdef tuple c_calculate_market_making_profitability(self, object market_pair):
-        """
-        If I put a limit bid and a limit ask order on the maker side of the market, at the top of the order book,
-        accounting for all applicable settings and account balance limits - how profitable are those orders if they are
-        filled and hedged right now?
-
-        :param market_pair: cross market making pair.
-        :return: a (double, double) tuple. The immediate profitability ratios of the bid and ask limit orders
-        """
-        bid_price, bid_size_limit = self.c_get_market_making_price_and_size_limit(
-            market_pair,
-            True,
-            own_order_depth=0
-        )
-        bid_order_size = float(self.c_get_adjusted_limit_order_size(
-            market_pair,
-            float(bid_price),
-            float(bid_size_limit)
-        ))
-        ask_price, ask_size_limit = self.c_get_market_making_price_and_size_limit(
-            market_pair,
-            False,
-            own_order_depth=0
-        )
-        ask_order_size = float(self.c_get_adjusted_limit_order_size(
-            market_pair,
-            float(ask_price),
-            float(ask_size_limit)
-        ))
-
-        cdef:
-            double bid_profitability = self.c_calculate_bid_profitability(
-                market_pair,
-                bid_order_size
-            )
-            double ask_profitability = self.c_calculate_ask_profitability(
-                market_pair,
-                ask_order_size
-            )
-        return bid_profitability, ask_profitability
-
-    cdef tuple c_has_market_making_profit_potential(self, object market_pair):
-        """
-        If I put a limit bid and a limit ask order on the maker side of the market, at the top of the order book,
-        accounting for all applicable settings and account balance limits - are the orders profitable or not?
-
-        :param market_pair: cross market making pair.
-        :return: a (boolean, boolean) tuple. First item indicates whether bid limit order is profitable. Second item
-                 indicates whether ask limit order is profitable.
-        """
-        bid_profitability, ask_profitability = self.c_calculate_market_making_profitability(market_pair)
-
-        return bid_profitability > self._min_profitability, ask_profitability > self._min_profitability
-
-    cdef tuple c_get_market_making_price_and_size_limit(self,
-                                                        object market_pair,
-                                                        bint is_bid,
-                                                        double own_order_depth=0):
->>>>>>> eab54dd9
         """
         Get the ideal market making order size and maximum order size given a market pair and a side.
 
